--- conflicted
+++ resolved
@@ -35,20 +35,13 @@
 Instantiate the parser directly. All parameters and equations belong to the parser and can 
 be retrieved by their names with the syntax `parser[name]`. Equations are stored in a tree structure 
 for fast calculation purposes.
-
 ```python
-<<<<<<< HEAD
-from eq import core
-
-parser = core.EqParser()
-=======
 from eq.core import EqParser
 
 parser = EqParser()
->>>>>>> 7a595b27
 f = parser.parse("3 root 125")
-parser["f"].value  # equivalent to f.value
->> > 5.0
+parser["f"].value	# equivalent to f.value
+>>> 5.0
 ```
 
 _____________________________
